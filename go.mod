module github.com/phires/go-guerrilla

go 1.21

require (
	blitiri.com.ar/go/spf v1.5.1
	github.com/asaskevich/EventBus v0.0.0-20200907212545-49d423059eef
	github.com/emersion/go-msgauth v0.6.8
	github.com/go-sql-driver/mysql v1.8.1
	github.com/gomodule/redigo v1.9.2
	github.com/sirupsen/logrus v1.9.3
	github.com/spf13/cobra v1.8.0
	golang.org/x/crypto v0.24.0
	golang.org/x/net v0.25.0
	gopkg.in/iconv.v1 v1.1.1
)

require (
	filippo.io/edwards25519 v1.1.0 // indirect
	github.com/inconshreveable/mousetrap v1.1.0 // indirect
	github.com/spf13/pflag v1.0.5 // indirect
	github.com/stretchr/testify v1.9.0 // indirect
<<<<<<< HEAD
	golang.org/x/crypto v0.23.0 // indirect
	golang.org/x/sys v0.20.0 // indirect
	golang.org/x/text v0.15.0 // indirect
=======
	golang.org/x/sys v0.21.0 // indirect
	golang.org/x/text v0.16.0 // indirect
>>>>>>> 38b13a5e
)<|MERGE_RESOLUTION|>--- conflicted
+++ resolved
@@ -20,12 +20,6 @@
 	github.com/inconshreveable/mousetrap v1.1.0 // indirect
 	github.com/spf13/pflag v1.0.5 // indirect
 	github.com/stretchr/testify v1.9.0 // indirect
-<<<<<<< HEAD
-	golang.org/x/crypto v0.23.0 // indirect
-	golang.org/x/sys v0.20.0 // indirect
-	golang.org/x/text v0.15.0 // indirect
-=======
 	golang.org/x/sys v0.21.0 // indirect
 	golang.org/x/text v0.16.0 // indirect
->>>>>>> 38b13a5e
 )